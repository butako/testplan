"""Process worker pool module."""

import os
import re
import sys
import time
import signal
import subprocess
from schema import Or
import psutil

import testplan
from testplan.common.utils.logger import TESTPLAN_LOGGER
from testplan.common.config import ConfigOption
from testplan.common.utils.process import kill_process
from testplan.common.utils.match import match_regexps_in_file
<<<<<<< HEAD
from testplan.runners.pools import tasks
=======
from testplan.common.utils.timing import get_sleeper
>>>>>>> 5293604a

from .base import Pool, PoolConfig, Worker, WorkerConfig
from .connection import ZMQClientProxy, ZMQServer


class ProcessWorkerConfig(WorkerConfig):
    """
    Configuration object for
    :py:class:`~testplan.runners.pools.process.ProcessWorker` resource entity.

    :param start_timeout: Timeout duration for worker to start.
    :type start_timeout: ``int``
    :param transport: Transport class for pool/worker communication.
    :type transport: :py:class:`~testplan.runners.pools.connection.Client`

    Also inherits all :py:class:`~testplan.runners.pools.base.WorkerConfig`
    options.
    """

    @classmethod
    def get_options(cls):
        """
        Schema for options validation and assignment of default values.
        """
        return {
            ConfigOption('start_timeout', default=120): int,
            ConfigOption('transport', default=ZMQClientProxy): object,
        }


class ProcessWorker(Worker):
    """
    Process worker resource that pulls tasks from the transport provided,
    executes them and sends back task results.
    """

    CONFIG = ProcessWorkerConfig

    def __init__(self, **options):
        super(ProcessWorker, self).__init__(**options)

    def _child_path(self):
        dirname = os.path.dirname(os.path.abspath(__file__))
        return os.path.join(dirname, 'child.py')

    def _proc_cmd(self):
        """Command to start child process."""
        from testplan.common.utils.path import fix_home_prefix
        cmd = [sys.executable, fix_home_prefix(self._child_path()),
               '--index', self.cfg.index,
               '--address', self.transport.address,
               '--testplan', os.path.join(os.path.dirname(testplan.__file__),
                                          '..'),
               '--type', 'process_worker',
               '--log-level', TESTPLAN_LOGGER.getEffectiveLevel()]
        if os.environ.get(testplan.TESTPLAN_DEPENDENCIES_PATH):
            cmd.extend(
                ['--testplan-deps', fix_home_prefix(
                    os.environ[testplan.TESTPLAN_DEPENDENCIES_PATH])])
        return cmd

    def starting(self):
        """Start a child process worker."""
        # NOTE: Worker resource has no runpath.
        cmd = self._proc_cmd()
        self.logger.debug('{} executes cmd: {}'.format(self, cmd))

        with open(self.outfile, 'wb') as out:
            self._handler = subprocess.Popen(
                [str(a) for a in cmd],
                stdout=out, stderr=out, stdin=subprocess.PIPE
            )
        self.logger.debug('Started child process - output at %s', self.outfile)
        self._handler.stdin.write(bytes('y\n'.encode('utf-8')))

    def _wait_started(self, timeout=None):
        """TODO."""
        sleeper = get_sleeper(
            interval=(0.04, 0.5),
            timeout=self.cfg.start_timeout,
            raise_timeout_with_msg='Worker start timeout, logfile = {}'
                                   .format(self.outfile))
        while next(sleeper):
            if match_regexps_in_file(
                    self.outfile,
                    [re.compile('Starting child process worker on')])[0]:
                self.last_heartbeat = time.time()
                self.status.change(self.STATUS.STARTED)
                return

            if self._handler.poll() is not None:
                raise RuntimeError(
                    '{proc} process exited: {rc} (logfile = {log})'.format(
                        proc=self,
                        rc=self._handler.returncode,
                        log=self.outfile))

    @property
    def is_alive(self):

        if self._handler is None:
            return False

        # Check if the child process already terminated.
        if self._handler.poll() is not None:
            self._handler = None
            return False

        try:
            proc = psutil.Process(self._handler.pid)
            children = list(proc.children(recursive=True))
            if children and all(item.status() == 'zombie' for item in children):
                return False

        except psutil.NoSuchProcess:
            self._handler = None
            return False

        return True

    def stopping(self):
        """Stop child process worker."""
        if self._handler:
            kill_process(self._handler)
            self._handler.wait()
        self.status.change(self.STATUS.STOPPED)

    def aborting(self):
        """Process worker abort logic."""
        self._transport.disconnect()
        if hasattr(self, '_handler') and self._handler:
            kill_process(self._handler)
            self._handler.wait()
            self._handler = None


class ProcessPoolConfig(PoolConfig):
    """
    Configuration object for
    :py:class:`~testplan.runners.pools.process.ProcessPool` executor
    resource entity.

    :param abort_signals: Signals to trigger abort logic. Default: INT, TERM.
    :type abort_signals: ``list`` of ``int``
    :param worker_type: Type of worker to be initialized.
    :type worker_type: :py:class:`~testplan.runners.pools.process.ProcessWorker`
    :param host: Host that pool binds and listens for requests.
    :type host: ``str``
    :param port: Port that pool binds. Default: 0 (random)
    :type port: ``int``
    :param worker_heartbeat: Worker heartbeat period.
    :type worker_heartbeat: ``int`` or ``float`` or ``NoneType``

    Also inherits all :py:class:`~testplan.runners.pools.base.PoolConfig`
    options.
    """

    @classmethod
    def get_options(cls):
        """
        Schema for options validation and assignment of default values.
        """
        return {
            ConfigOption('abort_signals', default=[signal.SIGINT,
                                                   signal.SIGTERM]): [int],
            ConfigOption('worker_type', default=ProcessWorker): object,
            ConfigOption('host', default='127.0.0.1'): str,
            ConfigOption('port', default=0): int,
            ConfigOption('worker_heartbeat', default=5): Or(int, float, None)
        }


class ProcessPool(Pool):
    """
    Pool task executor object that initializes process workers and dispatches
    tasks.
    """

    CONFIG = ProcessPoolConfig
<<<<<<< HEAD
    CONN_MANAGER = TCPConnectionManager

    def add(self, task, uid):
        """
        Before adding Tasks to a ProcessPool, check that the Task target does
        not come from __main__.
        """
        if isinstance(task, tasks.Task) and task.module == '__main__':
            raise ValueError('Cannot add Tasks from __main__ to ProcessPool')
        super(ProcessPool, self).add(task, uid)
=======
    CONN_MANAGER = ZMQServer
>>>>>>> 5293604a
<|MERGE_RESOLUTION|>--- conflicted
+++ resolved
@@ -14,11 +14,8 @@
 from testplan.common.config import ConfigOption
 from testplan.common.utils.process import kill_process
 from testplan.common.utils.match import match_regexps_in_file
-<<<<<<< HEAD
 from testplan.runners.pools import tasks
-=======
 from testplan.common.utils.timing import get_sleeper
->>>>>>> 5293604a
 
 from .base import Pool, PoolConfig, Worker, WorkerConfig
 from .connection import ZMQClientProxy, ZMQServer
@@ -198,8 +195,7 @@
     """
 
     CONFIG = ProcessPoolConfig
-<<<<<<< HEAD
-    CONN_MANAGER = TCPConnectionManager
+    CONN_MANAGER = ZMQServer
 
     def add(self, task, uid):
         """
@@ -209,6 +205,3 @@
         if isinstance(task, tasks.Task) and task.module == '__main__':
             raise ValueError('Cannot add Tasks from __main__ to ProcessPool')
         super(ProcessPool, self).add(task, uid)
-=======
-    CONN_MANAGER = ZMQServer
->>>>>>> 5293604a
