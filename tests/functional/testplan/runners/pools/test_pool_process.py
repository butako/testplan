"""Process worker pool functional tests."""

import os

import pytest
<<<<<<< HEAD
=======

from testplan.common.utils.testing import log_propagation_disabled

>>>>>>> 5293604a

from testplan.common.utils.testing import log_propagation_disabled
from testplan.report.testing import Status
from testplan.runners.pools import ProcessPool
from testplan import Testplan
from testplan.common.utils.logger import TESTPLAN_LOGGER
from testplan.testing import multitest

from tests.functional.testplan.runners.pools.func_pool_base_tasks import (
    schedule_tests_to_pool)
from tests.unit.testplan.common.serialization import test_fields


pytestmark = pytest.mark.skipif(True, reason='Process Pool tests are unstable')


def test_pool_basic():
    """Basic test scheduling."""
    schedule_tests_to_pool('ProcPlan', ProcessPool,
                           worker_heartbeat=2,
                           heartbeats_miss_limit=2)


def test_kill_one_worker():
    """Kill one worker but pass after reassigning task."""
    pool_name = ProcessPool.__name__
    plan = Testplan(
        name='ProcPlan',
        parse_cmdline=False,
    )
    pool_size = 4
    pool = ProcessPool(name=pool_name, size=pool_size,
                       worker_heartbeat=2,
                       heartbeats_miss_limit=2,
                       max_active_loop_sleep=1,
                       restart_count=0)
    pool_uid = plan.add_resource(pool)

    dirname = os.path.dirname(os.path.abspath(__file__))

    kill_uid = plan.schedule(target='multitest_kill_one_worker',
                             module='func_pool_base_tasks',
                             path=dirname,
                             args=('killer', os.getpid(),
                                   pool_size),  # kills 4th worker
                             resource=pool_name)

    uids = []
    for idx in range(1, 25):
        uids.append(plan.schedule(target='get_mtest',
                                  module='func_pool_base_tasks',
                                  path=dirname, kwargs=dict(name=idx),
                                  resource=pool_name))

    with log_propagation_disabled(TESTPLAN_LOGGER):
        res = plan.run()

    # Check that the worker killed by test was aborted
    assert len([worker for worker in plan.resources[pool_uid]._workers
                if worker._aborted is True]) == 1

    assert res.run is True
    assert res.success is True
    assert plan.report.status == Status.PASSED

    # All tasks scheduled once
    for uid in pool.task_assign_cnt:
        if uid == kill_uid:
            assert pool.task_assign_cnt[uid] == 2
        else:
            assert pool.task_assign_cnt[uid] == 1


def test_kill_all_workers():
    """Kill all workers and create a failed report."""
    pool_name = ProcessPool.__name__
    plan = Testplan(
        name='ProcPlan',
        parse_cmdline=False,
    )
    pool_size = 4
    pool = ProcessPool(name=pool_name, size=pool_size,
                       task_retries_limit=pool_size,
                       worker_heartbeat=2,
                       heartbeats_miss_limit=2,
                       max_active_loop_sleep=1,
                       restart_count=0)
    pool_uid = plan.add_resource(pool)

    dirname = os.path.dirname(os.path.abspath(__file__))

    uid = plan.schedule(target='multitest_kills_worker',
                        module='func_pool_base_tasks',
                        path=dirname, resource=pool_name)

    with log_propagation_disabled(TESTPLAN_LOGGER):
        res = plan.run()

    # Check that the worker killed by test was aborted
    assert len([worker for worker in plan.resources[pool_uid]._workers
                if worker._aborted is True]) == pool_size

    assert res.success is False
    # scheduled X times and killed all workers
    assert pool.task_assign_cnt[uid] == pool_size
    assert plan.report.status == Status.ERROR


def test_reassign_times_limit():
    """Kill workers and reassign task up to limit times."""
    pool_name = ProcessPool.__name__
    plan = Testplan(
        name='ProcPlan',
        parse_cmdline=False,
    )

    pool_size = 4
    retries_limit = int(pool_size / 2)
    pool = ProcessPool(name=pool_name, size=pool_size,
                       task_retries_limit=retries_limit,
                       worker_heartbeat=2,
                       heartbeats_miss_limit=2,
                       max_active_loop_sleep=1,
                       restart_count=0)
    pool_uid = plan.add_resource(pool)

    dirname = os.path.dirname(os.path.abspath(__file__))

    uid = plan.schedule(target='multitest_kills_worker',
                        module='func_pool_base_tasks',
                        path=dirname, resource=pool_name)

    with log_propagation_disabled(TESTPLAN_LOGGER):
        res = plan.run()

    # Check that the worker killed by test was aborted
    assert len([worker for worker in plan.resources[pool_uid]._workers
                if worker._aborted is True]) == retries_limit

    assert res.success is False
    assert pool.task_assign_cnt[uid] == retries_limit
    assert plan.report.status == Status.ERROR


def test_custom_reschedule_condition():
    """Force reschedule task X times to test logic."""
    pool_name = ProcessPool.__name__
    plan = Testplan(
        name='ProcPlan',
        parse_cmdline=False,
    )
    uid = 'custom_task_uid'
    max_reschedules = 2

    def custom_reschedule(pool, task_result):
        if pool.task_assign_cnt[uid] == max_reschedules:
            return False
        return True

    pool_size = 4
    pool = ProcessPool(name=pool_name, size=pool_size,
                       worker_heartbeat=2,
                       heartbeats_miss_limit=2,
                       max_active_loop_sleep=1,
                       restart_count=0)
    pool.set_reschedule_check(custom_reschedule)
    pool_uid = plan.add_resource(pool)

    dirname = os.path.dirname(os.path.abspath(__file__))

    plan.schedule(target='get_mtest',
                  module='func_pool_base_tasks',
                  path=dirname, kwargs=dict(name='0'),
                  resource=pool_name, uid=uid)

    with log_propagation_disabled(TESTPLAN_LOGGER):
        res = plan.run()

    assert len([worker for worker in plan.resources[pool_uid]._workers
                if worker._aborted is True]) == 0

    assert res.success is True
    assert pool.task_assign_cnt[uid] == max_reschedules
    assert plan.report.status == Status.PASSED


<<<<<<< HEAD
def test_schedule_from_main():
    """
    Test scheduling Tasks from __main__ - it should not be allowed for
    ProcessPool.
    """
    # Set up a testplan and add a ProcessPool.
    plan = Testplan(name='ProcPlan', parse_cmdline=False)
    pool = ProcessPool(name='ProcPool', size=2)
    plan.add_resource(pool)

    # First check that scheduling a Task with module string of '__main__'
    # raises the expected ValueError.
    with pytest.raises(ValueError):
        plan.schedule(target='target',
                      module='__main__',
                      resource='ProcPool')


    # Secondly, check that scheduling a callable target with a __module__ attr
    # of __main__ also raises a ValueError.
    def callable_target():
        raise RuntimeError

    callable_target.__module__ = '__main__'

    with pytest.raises(ValueError):
        plan.schedule(target=callable_target, resource='ProcPool')

@multitest.testsuite
class SerializationSuite(object):

    @multitest.testcase
    def test_serialize(self, env, result):
        """Test serialization of test results."""
        # As an edge case, store a deliberately "un-pickleable" type that
        # inherits from int on the result. This should not cause an error
        # since the value should be formatted as a string.
        x = test_fields.UnPickleableInt(42)
        result.equal(actual=x,
                     expected=42,
                     description='Compare unpickleable type')

def make_serialization_mtest():
    """
    Callable target to make a MultiTest containing the SerializationSuite
    defined above.
    """
    return multitest.MultiTest(name='SerializationMTest',
                               suites=[SerializationSuite()])


def test_serialization():
    """Test serialization of test results."""
    plan = Testplan(name='SerializationPlan', parse_cmdline=False)
    pool = ProcessPool(name='ProcPool', size=2)
    plan.add_resource(pool)
    plan.schedule(target='make_serialization_mtest',
                  module='test_pool_process',
                  path=os.path.dirname(__file__))

    res = plan.run()
    assert res.success
=======
def test_restart_worker():
    pool_name = ProcessPool.__name__
    plan = Testplan(
        name='ProcPlan',
        parse_cmdline=False,
    )
    pool_size = 4
    retries_limit = int(pool_size / 2)
    
    pool = ProcessPool(name=pool_name, size=pool_size,
                       task_retries_limit=retries_limit,
                       worker_heartbeat=2,
                       heartbeats_miss_limit=3,
                       max_active_loop_sleep=1)
    pool_uid = plan.add_resource(pool)

    dirname = os.path.dirname(os.path.abspath(__file__))

    plan.schedule(target='multitest_kills_worker',
                             module='func_pool_base_tasks',
                             path=dirname,
                             resource=pool_name)

    for idx in range(1, 25):
        plan.schedule(target='get_mtest',
                      module='func_pool_base_tasks',
                      path=dirname, kwargs=dict(name=idx),
                      resource=pool_name)

    with log_propagation_disabled(TESTPLAN_LOGGER):
        res = plan.run()

    # Check that all workers are restarted
    assert len([worker for worker in plan.resources[pool_uid]._workers
                if worker._aborted is True]) == 0

    assert res.run is False
    assert res.success is False
    assert plan.report.status == Status.ERROR
>>>>>>> 5293604a
<|MERGE_RESOLUTION|>--- conflicted
+++ resolved
@@ -3,12 +3,6 @@
 import os
 
 import pytest
-<<<<<<< HEAD
-=======
-
-from testplan.common.utils.testing import log_propagation_disabled
-
->>>>>>> 5293604a
 
 from testplan.common.utils.testing import log_propagation_disabled
 from testplan.report.testing import Status
@@ -195,7 +189,6 @@
     assert plan.report.status == Status.PASSED
 
 
-<<<<<<< HEAD
 def test_schedule_from_main():
     """
     Test scheduling Tasks from __main__ - it should not be allowed for
@@ -258,7 +251,8 @@
 
     res = plan.run()
     assert res.success
-=======
+
+
 def test_restart_worker():
     pool_name = ProcessPool.__name__
     plan = Testplan(
@@ -267,7 +261,7 @@
     )
     pool_size = 4
     retries_limit = int(pool_size / 2)
-    
+
     pool = ProcessPool(name=pool_name, size=pool_size,
                        task_retries_limit=retries_limit,
                        worker_heartbeat=2,
@@ -298,4 +292,3 @@
     assert res.run is False
     assert res.success is False
     assert plan.report.status == Status.ERROR
->>>>>>> 5293604a
